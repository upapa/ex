# ref: https://qiskit-community.github.io/qiskit-finance/tutorials/00_amplitude_estimation.html

p = 0.2

import numpy as np
from qiskit.circuit import QuantumCircuit


class BernoulliA(QuantumCircuit):
    """A circuit representing the Bernoulli A operator."""

    def __init__(self, probability):
        super().__init__(1)  # circuit on 1 qubit

        theta_p = 2 * np.arcsin(np.sqrt(probability))
        self.ry(theta_p, 0)


class BernoulliQ(QuantumCircuit):
    """A circuit representing the Bernoulli Q operator."""

    def __init__(self, probability):
        super().__init__(1)  # circuit on 1 qubit

        self._theta_p = 2 * np.arcsin(np.sqrt(probability))
        self.ry(2 * self._theta_p, 0)

    def power(self, k):
        # implement the efficient power of Q
        q_k = QuantumCircuit(1)
        q_k.ry(2 * k * self._theta_p, 0)
        return q_k
    
A = BernoulliA(p)
Q = BernoulliQ(p)  

from qiskit_algorithms import EstimationProblem

problem = EstimationProblem(
    state_preparation=A,  # A operator
    grover_operator=Q,  # Q operator
    objective_qubits=[0],  # the "good" state Psi1 is identified as measuring |1> in qubit 0
)

from qiskit.primitives import Sampler
sampler = Sampler()
# from qiskit.primitives import StatevectorSampler
# sampler = StatevectorSampler()

<<<<<<< HEAD
#### 1 
=======
# #### 1 
>>>>>>> e9d0135c
from qiskit_algorithms import AmplitudeEstimation
ae = AmplitudeEstimation(
    num_eval_qubits=3,  # the number of evaluation qubits specifies circuit width and accuracy
    sampler=sampler,
)
ae_result = ae.estimate(problem)
print(ae_result.estimation)
print("Interpolated MLE estimator:", ae_result.mle)


# import matplotlib.pyplot as plt

# # plot estimated values
# gridpoints = list(ae_result.samples.keys())
# probabilities = list(ae_result.samples.values())

# plt.bar(gridpoints, probabilities, width=0.5 / len(probabilities))
# plt.axvline(p, color="r", ls="--")
# plt.xticks(size=15)
# plt.yticks([0, 0.25, 0.5, 0.75, 1], size=15)
# plt.title("Estimated Values", size=15)
# plt.ylabel("Probability", size=15)
# plt.xlabel(r"Amplitude $a$", size=15)
# plt.ylim((0, 1))
# plt.grid()
# plt.show()


# ae_circuit = ae.construct_circuit(problem)
# ae_circuit.decompose().draw(
#     "mpl", style="clifford"
# )  # decompose 1 level: exposes the Phase estimation circuit!

# from qiskit import transpile
# basis_gates = ["h", "ry", "cry", "cx", "ccx", "p", "cp", "x", "s", "sdg", "y", "t", "cz"]
# transpile(ae_circuit, basis_gates=basis_gates, optimization_level=2).draw("mpl", style="clifford")


from qiskit_algorithms import IterativeAmplitudeEstimation

iae = IterativeAmplitudeEstimation(
    epsilon_target=0.01,  # target accuracy
    alpha=0.05,  # width of the confidence interval
    sampler=sampler,
)
iae_result = iae.estimate(problem)

print("Estimate:", iae_result.estimation)

# iae_circuit = iae.construct_circuit(problem, k=3)
# iae_circuit.draw("mpl", style="clifford")

from qiskit_algorithms import MaximumLikelihoodAmplitudeEstimation

mlae = MaximumLikelihoodAmplitudeEstimation(
    evaluation_schedule=3,  # log2 of the maximal Grover power
    sampler=sampler,
)
mlae_result = mlae.estimate(problem)

print("Estimate:", mlae_result.estimation)

from qiskit_algorithms import FasterAmplitudeEstimation

fae = FasterAmplitudeEstimation(
    delta=0.01,  # target accuracy
    maxiter=3,  # determines the maximal power of the Grover operator
    sampler=sampler,
)
fae_result = fae.estimate(problem)

print("Estimate:", fae_result.estimation)<|MERGE_RESOLUTION|>--- conflicted
+++ resolved
@@ -47,11 +47,7 @@
 # from qiskit.primitives import StatevectorSampler
 # sampler = StatevectorSampler()
 
-<<<<<<< HEAD
-#### 1 
-=======
 # #### 1 
->>>>>>> e9d0135c
 from qiskit_algorithms import AmplitudeEstimation
 ae = AmplitudeEstimation(
     num_eval_qubits=3,  # the number of evaluation qubits specifies circuit width and accuracy
